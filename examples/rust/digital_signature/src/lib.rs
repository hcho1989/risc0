// Copyright 2022 Risc0, Inc.
//
// Licensed under the Apache License, Version 2.0 (the "License");
// you may not use this file except in compliance with the License.
// You may obtain a copy of the License at
//
//     http://www.apache.org/licenses/LICENSE-2.0
//
// Unless required by applicable law or agreed to in writing, software
// distributed under the License is distributed on an "AS IS" BASIS,
// WITHOUT WARRANTIES OR CONDITIONS OF ANY KIND, either express or implied.
// See the License for the specific language governing permissions and
// limitations under the License.

<<<<<<< HEAD
pub use digital_signature_proof::{Message, Passphrase, SignMessageCommit, SigningRequest};
use r0vm_host::{Proof, Prover, Result};
use r0vm_serde::{from_slice, to_vec};
use serde::{Deserialize, Serialize};
use sha2::{Digest, Sha256};

#[derive(Clone, Debug, Deserialize, Eq, PartialEq, Serialize)]
pub struct RawSignatureWithReceipt {
    pub msg: Vec<u8>,
    pub core: Vec<u32>,
}
=======
use sha2::{Digest, Sha256};

use zkvm_host::{Prover, Receipt, Result};
use zkvm_serde::{from_slice, to_vec};

pub use digital_signature_core::{Message, Passphrase, SignMessageCommit, SigningRequest};
>>>>>>> 609ddd1d

pub struct SignatureWithReceipt {
    receipt: Receipt,
}

impl SignatureWithReceipt {
    pub fn from_raw(raw: &RawSignatureWithReceipt) -> Result<SignatureWithReceipt> {
        let proof = Proof::from_raw(&raw.msg, &raw.core).unwrap();
        Ok(SignatureWithReceipt { proof: proof })
    }

    pub fn to_raw(&self) -> Result<RawSignatureWithReceipt> {
        let proof_msg = self.proof.get_message().unwrap();
        let proof_core = self.proof.get_core().unwrap();
        Ok(RawSignatureWithReceipt {
            msg: proof_msg.to_vec(),
            core: proof_core.to_vec(),
        })
    }

    pub fn get_commit(&self) -> Result<SignMessageCommit> {
        let msg = self.receipt.get_journal_vec()?;
        Ok(from_slice(msg.as_slice()).unwrap())
    }

    pub fn get_identity(&self) -> Result<zkvm_core::Digest> {
        let commit = self.get_commit().unwrap();
        Ok(commit.identity)
    }

    pub fn get_message(&self) -> Result<Message> {
        let commit = self.get_commit().unwrap();
        Ok(commit.msg)
    }

    pub fn verify(&self) -> Result<SignMessageCommit> {
        self.receipt
            .verify("examples/rust/digital_signature/core/sign")?;
        self.get_commit()
    }
}

pub fn sign(pass_str: impl AsRef<[u8]>, msg_str: impl AsRef<[u8]>) -> Result<SignatureWithReceipt> {
    let mut pass_hasher = Sha256::new();
    pass_hasher.update(pass_str);
    let mut pass_hash = [0u8; 32];
    pass_hash.copy_from_slice(&pass_hasher.finalize());

    let mut msg_hasher = Sha256::new();
    msg_hasher.update(msg_str);
    let mut msg_hash = [0u8; 32];
    msg_hash.copy_from_slice(&msg_hasher.finalize());

    let pass = Passphrase { pass: pass_hash };
    let msg = Message { msg: msg_hash };

    let params = SigningRequest {
        passphrase: pass,
        msg: msg,
    };
    let mut prover = Prover::new("examples/rust/digital_signature/core/sign")?;
    let vec = to_vec(&params).unwrap();
    prover.add_input(vec.as_slice())?;
    let receipt = prover.run()?;
    Ok(SignatureWithReceipt { receipt })
}

#[cfg(test)]
mod tests {
    use super::*;

    #[test]
    fn protocol() {
        let pass_str = "passphr4ase";
        let msg_str = "This message was signed by me";
        let signing_receipt = sign(pass_str, msg_str).unwrap();

        // Verify the receipt
        signing_receipt.verify().unwrap();

        // Verify the message hash
        let mut msg_hasher = Sha256::new();
        msg_hasher.update(msg_str);
        let mut msg_hash = [0u8; 32];
        msg_hash.copy_from_slice(&msg_hasher.finalize());
        assert_eq!(msg_hash, signing_receipt.get_message().unwrap().msg);

        // Verify the serialize/deserialize
        let raw = signing_receipt.to_raw().unwrap();
        let deserialized_receipt = SignatureWithReceipt::from_raw(&raw).unwrap();
        deserialized_receipt.verify().unwrap();

        assert_eq!(
            deserialized_receipt.to_raw().unwrap(),
            signing_receipt.to_raw().unwrap()
        );

        log::info!("msg: {:?}", &msg_str);
        log::info!("commit: {:?}", &signing_receipt.get_commit().unwrap());
    }
}<|MERGE_RESOLUTION|>--- conflicted
+++ resolved
@@ -12,26 +12,20 @@
 // See the License for the specific language governing permissions and
 // limitations under the License.
 
-<<<<<<< HEAD
-pub use digital_signature_proof::{Message, Passphrase, SignMessageCommit, SigningRequest};
-use r0vm_host::{Proof, Prover, Result};
-use r0vm_serde::{from_slice, to_vec};
-use serde::{Deserialize, Serialize};
-use sha2::{Digest, Sha256};
-
-#[derive(Clone, Debug, Deserialize, Eq, PartialEq, Serialize)]
-pub struct RawSignatureWithReceipt {
-    pub msg: Vec<u8>,
-    pub core: Vec<u32>,
-}
-=======
 use sha2::{Digest, Sha256};
 
 use zkvm_host::{Prover, Receipt, Result};
 use zkvm_serde::{from_slice, to_vec};
 
 pub use digital_signature_core::{Message, Passphrase, SignMessageCommit, SigningRequest};
->>>>>>> 609ddd1d
+
+use serde::{Deserialize, Serialize};
+
+#[derive(Clone, Debug, Deserialize, Eq, PartialEq, Serialize)]
+pub struct RawSignatureWithReceipt {
+    pub journal: Vec<u8>,
+    pub seal: Vec<u32>,
+}
 
 pub struct SignatureWithReceipt {
     receipt: Receipt,
@@ -39,16 +33,16 @@
 
 impl SignatureWithReceipt {
     pub fn from_raw(raw: &RawSignatureWithReceipt) -> Result<SignatureWithReceipt> {
-        let proof = Proof::from_raw(&raw.msg, &raw.core).unwrap();
-        Ok(SignatureWithReceipt { proof: proof })
+        let receipt = Receipt::from_raw(&raw.journal, &raw.seal).unwrap();
+        Ok(SignatureWithReceipt { receipt: receipt })
     }
 
     pub fn to_raw(&self) -> Result<RawSignatureWithReceipt> {
-        let proof_msg = self.proof.get_message().unwrap();
-        let proof_core = self.proof.get_core().unwrap();
+        let receipt_journal = self.receipt.get_journal().unwrap();
+        let receipt_seal = self.receipt.get_seal().unwrap();
         Ok(RawSignatureWithReceipt {
-            msg: proof_msg.to_vec(),
-            core: proof_core.to_vec(),
+            journal: receipt_journal.to_vec(),
+            seal: receipt_seal.to_vec(),
         })
     }
 
